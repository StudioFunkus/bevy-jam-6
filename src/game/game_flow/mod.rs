//! Turn-based gameplay state management

use bevy::prelude::*;

use crate::{
    game::{
<<<<<<< HEAD
        carddeck::events::DrawEvent,
=======
>>>>>>> 00c06e13
        level::definitions::{LevelDefinitions, load_level_config},
        mushrooms::{ChainManager, chain_activation::reset_mushroom_states},
        play_field::placement_preview::PreviewConnections,
        resources::GameState,
    },
    screens::Screen,
};

pub(super) fn plugin(app: &mut App) {
    // Initialize states
    app.init_state::<LevelState>();
    app.add_sub_state::<TurnPhase>();

    // Add events
    app.add_event::<LevelCompleteAction>();

    // Add transition systems
    app.add_systems(OnEnter(Screen::Gameplay), enter_first_level);
    app.add_systems(OnExit(Screen::Gameplay), cleanup_gameplay_state);
    app.add_systems(
        Update,
        check_phase_completion.run_if(in_state(Screen::Gameplay)),
    );

    // Handle level complete actions
    app.add_observer(handle_level_complete_action);

    // State transition systems
    app.add_systems(OnEnter(TurnPhase::Draw), enter_draw_phase);
    app.add_systems(OnEnter(TurnPhase::Planting), enter_planting_phase);
    app.add_systems(
        OnEnter(TurnPhase::Chain),
        (enter_chain_phase, reset_mushroom_states).chain(),
    );
    app.add_systems(OnEnter(TurnPhase::Score), enter_score_phase);
    app.add_systems(OnEnter(LevelState::Success), spawn_level_success_ui);
    app.add_systems(OnEnter(LevelState::Failed), spawn_level_failed_ui);

    // Initialize resources
    app.init_resource::<TurnData>();
    app.init_resource::<CurrentLevel>();
}

/// High-level state of the current level
#[derive(States, Default, Clone, Eq, PartialEq, Hash, Debug)]
#[states(scoped_entities)]
pub enum LevelState {
    #[default]
    NotPlaying,
    StartDialogue,
    Playing,
    EndDialogue,
    Success,
    Failed,
}

/// Turn phases - these substates only exist when in LevelState::Playing
#[derive(SubStates, Default, Clone, Eq, PartialEq, Hash, Debug)]
#[source(LevelState = LevelState::Playing)]
#[states(scoped_entities)]
pub enum TurnPhase {
    #[default]
    Draw,
    Planting,
    Chain,
    Score,
}

/// Data about the current turn
#[derive(Resource, Default, Debug)]
pub struct TurnData {
    pub current_turn: u32,
    pub mushrooms_drawn_this_turn: u32,
    pub activations_this_chain: u32,
    pub spores_this_chain: f64,
}

/// Current level configuration
#[derive(Resource, Default, Debug)]
pub struct CurrentLevel {
    pub level_index: usize,
    pub target_score: f64,
    pub max_turns: u32,
    pub total_spores_earned: f64,
    pub level_completed_successfully: Option<bool>, // None = still playing, Some(true) = won, Some(false) = lost
}

/// Actions available when a level is complete
#[derive(Event, Debug)]
pub enum LevelCompleteAction {
    NextLevel,
    RetryLevel,
    MainMenu,
}

/// Load a specific level by index
fn load_level(
    level_index: usize,
    level_definitions: &LevelDefinitions,
    current_level: &mut CurrentLevel,
    turn_data: &mut TurnData,
    game_state: &mut GameState,
) -> Result<String, String> {
    if let Some(level_def) = load_level_config(level_index, level_definitions, game_state) {
        let level_name = level_def.name.clone();

        *current_level = CurrentLevel {
            level_index,
            target_score: level_def.target_score,
            max_turns: level_def.max_turns,
            total_spores_earned: 0.0,
            level_completed_successfully: None, // Not completed yet
        };

        *turn_data = TurnData {
            current_turn: 1,
            ..default()
        };

        // Starting spores - irrelevant later when we switch to bag system
        game_state.spores = if level_index == 0 { 25.0 } else { 50.0 };

        info!(
            "Loaded level {}: {} ({}x{} grid, {} turns, {} spore target)",
            level_index + 1,
            level_name,
            level_def.grid_width,
            level_def.grid_height,
            level_def.max_turns,
            level_def.target_score
        );

        Ok(level_name)
    } else {
        Err(format!("Failed to load level {level_index}"))
    }
}

/// Enter the first level when gameplay starts
fn enter_first_level(
    mut level_state: ResMut<NextState<LevelState>>,
    mut current_level: ResMut<CurrentLevel>,
    mut turn_data: ResMut<TurnData>,
    level_definitions: Res<LevelDefinitions>,
    mut game_state: ResMut<GameState>,
) {
    info!("Starting first level");

    match load_level(
        0,
        &level_definitions,
        &mut current_level,
        &mut turn_data,
        &mut game_state,
    ) {
        Ok(_) => {
            level_state.set(LevelState::StartDialogue);
        }
        Err(e) => {
            error!("{}", e);
        }
    }
}

/// Draw phase - player draws mushrooms from bag
fn enter_draw_phase(
    mut commands: Commands,
    mut turn_data: ResMut<TurnData>,
    current_level: Res<CurrentLevel>,
) {
    info!("=== DRAW PHASE ===");
    info!(
        "Turn {}/{}",
        turn_data.current_turn, current_level.max_turns
    );

    // TODO: Implement bag system integration
    // - Draw mushrooms from bag into hand
    // - Show drawn mushrooms in UI
    // - Different draw amounts for first turn vs subsequent turns

    let draw_amount = if turn_data.current_turn == 1 { 6 } else { 4 };
    turn_data.mushrooms_drawn_this_turn = draw_amount;

    info!("Drawing {} mushrooms from bag", draw_amount);
    commands.trigger(DrawEvent(draw_amount));
}

/// Planting phase - player places mushrooms on grid
fn enter_planting_phase() {
    info!("=== PLANTING PHASE ===");
}

/// Chain phase - watch mushrooms activate in sequence
fn enter_chain_phase(mut turn_data: ResMut<TurnData>) {
    info!("=== CHAIN PHASE ===");

    // Reset chain counters
    turn_data.activations_this_chain = 0;
    turn_data.spores_this_chain = 0.0;
}

/// Spawn success UI
fn spawn_level_success_ui(commands: Commands) {
    spawn_level_complete_ui(commands, true);
}

/// Spawn failure UI
fn spawn_level_failed_ui(commands: Commands) {
    spawn_level_complete_ui(commands, false);
}

/// Score phase - check win/loss conditions
fn enter_score_phase(
    chain_manager: Res<ChainManager>,
    mut current_level: ResMut<CurrentLevel>,
    mut level_state: ResMut<NextState<LevelState>>,
    mut _game_state: ResMut<GameState>,
    turn_data: Res<TurnData>,
) {
    info!("=== SCORE PHASE ===");

    // Calculate total spores from all chains this turn
    let chain_score: f64 = chain_manager
        .chains
        .iter()
        .map(|chain| chain.total_spores)
        .sum();

    current_level.total_spores_earned += chain_score;

    info!(
        "Generated {} spores from {} chains this turn",
        chain_score,
        chain_manager.chains.len()
    );
    info!(
        "Total: {}/{} spores",
        current_level.total_spores_earned, current_level.target_score
    );

    // Check win condition
    if current_level.total_spores_earned >= current_level.target_score {
        info!("Level complete - SUCCESS!");
        current_level.level_completed_successfully = Some(true);
        level_state.set(LevelState::EndDialogue);
        return;
    }

    // Check loss condition (out of turns)
    if turn_data.current_turn >= current_level.max_turns {
        info!("Level complete - FAILED (out of turns)");
        current_level.level_completed_successfully = Some(false);
        level_state.set(LevelState::EndDialogue);
        return;
    }

    // Continue to next turn
    info!("Continuing to next turn...");
}

fn handle_level_complete_action(
    trigger: Trigger<LevelCompleteAction>,
    mut level_state: ResMut<NextState<LevelState>>,
    mut current_level: ResMut<CurrentLevel>,
    mut turn_data: ResMut<TurnData>,
    level_definitions: Res<LevelDefinitions>,
    mut game_state: ResMut<GameState>,
    mut next_screen: ResMut<NextState<Screen>>,
) {
    match trigger.event() {
        LevelCompleteAction::RetryLevel => {
            info!("Retrying level {}", current_level.level_index + 1);

            if load_level(
                current_level.level_index,
                &level_definitions,
                &mut current_level,
                &mut turn_data,
                &mut game_state,
            )
            .is_ok()
            {
                // Transition from Success/Failed -> Playing directly
                // StateScoped entities will be cleaned up automatically
                level_state.set(LevelState::StartDialogue);
            }
        }

        LevelCompleteAction::NextLevel => {
            let next_index = current_level.level_index + 1;
            info!("Progressing to level {}", next_index + 1);

            match load_level(
                next_index,
                &level_definitions,
                &mut current_level,
                &mut turn_data,
                &mut game_state,
            ) {
                Ok(_) => {
                    // Change this line from Playing to StartDialogue
                    level_state.set(LevelState::StartDialogue);
                }
                Err(_) => {
                    info!("No more levels! Game complete!");
                    // TODO: Show game complete screen
                    next_screen.set(Screen::Title);
                }
            }
        }

        LevelCompleteAction::MainMenu => {
            info!("Returning to main menu");
            next_screen.set(Screen::Title);
        }
    }
}

/// Clean up game state when exiting gameplay
fn cleanup_gameplay_state(
    mut level_state: ResMut<NextState<LevelState>>,
    mut turn_data: ResMut<TurnData>,
    mut current_level: ResMut<CurrentLevel>,
    mut game_state: ResMut<GameState>,
    mut chain_manager: ResMut<ChainManager>,
    mut preview_connections: ResMut<PreviewConnections>,
) {
    info!("Cleaning up gameplay state");

    // Reset to not playing - this will trigger StateScoped cleanup
    level_state.set(LevelState::NotPlaying);

    // Clear resources
    *turn_data = TurnData::default();
    *current_level = CurrentLevel::default();

    // Reset game state
    game_state.spores = 25.0; // Reset to starting spores
    game_state.total_activations = 0;
    game_state.chain_activations = 0;

    // Clear chain manager
    chain_manager.chains.clear();
    chain_manager.activation_queue.clear();
    chain_manager.current_chain = None;
    chain_manager.chain_started_this_turn = false;

    // Clear preview connections
    preview_connections.connected_positions.clear();
    preview_connections.empty_connection_points.clear();
    preview_connections.existing_connection_targets.clear();
    preview_connections.preview_position = None;
<<<<<<< HEAD
}

/// Manual state advancement for testing
fn manual_phase_advance(
    keyboard: Res<ButtonInput<KeyCode>>,
    current_phase: Option<Res<State<TurnPhase>>>,
    current_level_state: Res<State<LevelState>>,
    mut next_phase: ResMut<NextState<TurnPhase>>,
    mut turn_data: ResMut<TurnData>,
) {
    if !keyboard.just_pressed(KeyCode::Space) {
        return;
    }

    if *current_level_state.get() != LevelState::Playing {
        return;
    }

    // Only proceed if we have a valid phase state
    let Some(phase_state) = current_phase else {
        return;
    };

    let next = match phase_state.get() {
        TurnPhase::Draw => TurnPhase::Planting,
        TurnPhase::Planting => TurnPhase::Chain,
        TurnPhase::Chain => TurnPhase::Score,
        TurnPhase::Score => {
            // Increment turn counter when going from Score to Draw
            turn_data.current_turn += 1;
            TurnPhase::Draw
        }
    };

    info!("Manual advance: {:?} -> {:?}", phase_state.get(), next);
    next_phase.set(next);
=======
>>>>>>> 00c06e13
}

/// Automatically advance phases based on completion conditions
fn check_phase_completion(
    current_phase: Option<Res<State<TurnPhase>>>,
    mut next_phase: ResMut<NextState<TurnPhase>>,
    chain_manager: Res<ChainManager>,
) {
    // Only check if we're actually in a game phase
    let Some(phase_state) = current_phase else {
        return;
    };

    match phase_state.get() {
        TurnPhase::Draw => {
            // TODO: Auto-advance when all mushrooms drawn?
        }
        TurnPhase::Planting => {
            // TODO: Auto-advance when player clicks "End Turn" button
            // or when all mushrooms placed?
        }
        TurnPhase::Chain => {
            if !chain_manager.has_active_chains() && chain_manager.chain_started_this_turn {
                info!("All chains complete, advancing to score phase");
                next_phase.set(TurnPhase::Score);
            }
        }
        TurnPhase::Score => {
            // TODO: Auto-advance when score phase animation is complete
            // or if user interacts with score UI?
        }
    }
}

fn spawn_level_complete_ui(mut commands: Commands, success: bool) {
    use bevy::ui::Val::*;

    commands
        .spawn((
            Name::new("Level Complete UI"),
            Node {
                position_type: PositionType::Absolute,
                width: Percent(100.0),
                height: Percent(100.0),
                align_items: AlignItems::Center,
                justify_content: JustifyContent::Center,
                flex_direction: FlexDirection::Column,
                row_gap: Px(20.0),
                ..default()
            },
            BackgroundColor(Color::srgba(0.0, 0.0, 0.0, 0.9)),
            StateScoped(if success {
                LevelState::Success
            } else {
                LevelState::Failed
            }),
        ))
        .with_children(|parent| {
            // Title
            parent.spawn((
                Text::new(if success {
                    "LEVEL COMPLETE!"
                } else {
                    "LEVEL FAILED!"
                }),
                TextFont::from_font_size(48.0),
                TextColor(if success {
                    Color::srgb(0.2, 0.8, 0.2)
                } else {
                    Color::srgb(0.8, 0.2, 0.2)
                }),
            ));

            // Buttons container
            parent
                .spawn(Node {
                    flex_direction: FlexDirection::Row,
                    column_gap: Px(20.0),
                    ..default()
                })
                .with_children(|buttons| {
                    // Retry button
                    buttons
                        .spawn((
                            Button,
                            Node {
                                padding: UiRect::all(Px(20.0)),
                                ..default()
                            },
                            BackgroundColor(Color::srgb(0.3, 0.3, 0.3)),
                        ))
                        .with_child((Text::new("Retry Level"), TextFont::from_font_size(24.0)))
                        .observe(|_: Trigger<Pointer<Click>>, mut commands: Commands| {
                            commands.trigger(LevelCompleteAction::RetryLevel);
                        });

                    // Next level button (only if success)
                    if success {
                        buttons
                            .spawn((
                                Button,
                                Node {
                                    padding: UiRect::all(Px(20.0)),
                                    ..default()
                                },
                                BackgroundColor(Color::srgb(0.2, 0.5, 0.2)),
                            ))
                            .with_child((Text::new("Next Level"), TextFont::from_font_size(24.0)))
                            .observe(|_: Trigger<Pointer<Click>>, mut commands: Commands| {
                                commands.trigger(LevelCompleteAction::NextLevel);
                            });
                    }

                    // Main menu button
                    buttons
                        .spawn((
                            Button,
                            Node {
                                padding: UiRect::all(Px(20.0)),
                                ..default()
                            },
                            BackgroundColor(Color::srgb(0.3, 0.3, 0.3)),
                        ))
                        .with_child((Text::new("Main Menu"), TextFont::from_font_size(24.0)))
                        .observe(|_: Trigger<Pointer<Click>>, mut commands: Commands| {
                            commands.trigger(LevelCompleteAction::MainMenu);
                        });
                });
        });
}<|MERGE_RESOLUTION|>--- conflicted
+++ resolved
@@ -4,10 +4,7 @@
 
 use crate::{
     game::{
-<<<<<<< HEAD
         carddeck::events::DrawEvent,
-=======
->>>>>>> 00c06e13
         level::definitions::{LevelDefinitions, load_level_config},
         mushrooms::{ChainManager, chain_activation::reset_mushroom_states},
         play_field::placement_preview::PreviewConnections,
@@ -361,7 +358,6 @@
     preview_connections.empty_connection_points.clear();
     preview_connections.existing_connection_targets.clear();
     preview_connections.preview_position = None;
-<<<<<<< HEAD
 }
 
 /// Manual state advancement for testing
@@ -398,8 +394,6 @@
 
     info!("Manual advance: {:?} -> {:?}", phase_state.get(), next);
     next_phase.set(next);
-=======
->>>>>>> 00c06e13
 }
 
 /// Automatically advance phases based on completion conditions
