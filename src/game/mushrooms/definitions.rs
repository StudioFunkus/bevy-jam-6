--- conflicted
+++ resolved
@@ -457,14 +457,8 @@
         MushroomType::ThreeWayAmplifier,
         MushroomDefinition {
             name: "Ink Cap".to_string(),
-<<<<<<< HEAD
-            description: "5 Spores. Connect 4. Energy Boost 2.".to_string(),
-            base_production: 5.0,
-=======
-            description: "1 Spore. Connect 3. Energy Boost 1."
-                    .to_string(),
+            description: "1 Spore. Connect 3. Energy Boost 1.".to_string(),
             base_production: 1.0,
->>>>>>> 84acb56e
             cooldown_time: 3.0,
             max_uses_per_turn: 1,
             sprite_row: 17,
