--- conflicted
+++ resolved
@@ -2,11 +2,7 @@
 
 use bevy::prelude::*;
 
-<<<<<<< HEAD
 pub mod carddeck;
-mod event_queue;
-=======
->>>>>>> 2154cc78
 pub(crate) mod fixed_timestep;
 pub(crate) mod game_flow;
 pub(crate) mod level;
