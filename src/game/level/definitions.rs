--- conflicted
+++ resolved
@@ -140,12 +140,8 @@
                         (GridPosition::new(2, 5), TileType::BlockedRock),
                     ],
                 },
-<<<<<<< HEAD
-                // Level 3 - lots of moss rocks, so lower score threshold
-=======
                 
                 // Level 3 - lots of moss & some rocks, same score threshold as previous
->>>>>>> 84acb56e
                 LevelDefinition {
                     name: "Level 3".to_string(),
                     grid_width: 12,
@@ -230,12 +226,8 @@
                         (GridPosition::new(10, 10), TileType::BlockedRock),
                         (GridPosition::new(11, 10), TileType::BlockedRock),
                         (GridPosition::new(11, 10), TileType::BlockedRock),
-<<<<<<< HEAD
-                        //bits of water
-=======
 
                         // bits of water
->>>>>>> 84acb56e
                         (GridPosition::new(5, 3), TileType::BlockedWater),
                         (GridPosition::new(11, 9), TileType::BlockedWater),
                         (GridPosition::new(3, 11), TileType::BlockedWater),
