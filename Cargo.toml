--- conflicted
+++ resolved
@@ -21,12 +21,8 @@
 bevy_sprite3d = "5.0.0"
 bevy_panorbit_camera = { version = "0.26.0", features = ["bevy_egui"] }
 bevy_rich_text3d = "0.3"
-<<<<<<< HEAD
+bevy_hanabi = "0.16.0"
 bevy_tweening = "0.13.0"
-bevy_easings = "0.16.0"
-=======
-bevy_hanabi = "0.16.0"
->>>>>>> 0be5e84b
 
 # Your web builds will start failing if you add a dependency that pulls in `getrandom` v0.3+.
 # To fix this, you should tell `getrandom` to use the `wasm_js` backend on Wasm.
