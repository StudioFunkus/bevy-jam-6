[package]
name = "bevy-jam-6"
authors = ["Studio Funkus"]
version = "0.1.0"
edition = "2024"

[dependencies]
bevy = { version = "0.16", features = ["wayland"] }
rand = "0.9.1"
# Compile low-severity logs out of native builds for performance.
log = { version = "0.4", features = [
    "max_level_debug",
    "release_max_level_warn",
] }
# Compile low-severity logs out of web builds for performance.
tracing = { version = "0.1", features = [
    "max_level_debug",
    "release_max_level_warn",
] }
bevy-inspector-egui = "0.31"
bevy_sprite3d = "5.0.0"
bevy_panorbit_camera = { version = "0.26.0", features = ["bevy_egui"] }
bevy_rich_text3d = "0.3"
bevy_hanabi = "0.16.0"
<<<<<<< HEAD
bevy_tweening = "0.13.0"
=======
funkus_dialogue_core = { git = "https://github.com/StudioFunkus/funkus_dialogue", branch = "bevy-jam-6" }
funkus_dialogue_ui = { git = "https://github.com/StudioFunkus/funkus_dialogue", branch = "bevy-jam-6" }
>>>>>>> 00c06e13

# Your web builds will start failing if you add a dependency that pulls in `getrandom` v0.3+.
# To fix this, you should tell `getrandom` to use the `wasm_js` backend on Wasm.
# See: <https://docs.rs/getrandom/0.3.3/getrandom/#webassembly-support>.
#[target.wasm32-unknown-unknown.dependencies]
#getrandom = { version = "0.3", features = ["wasm_js"] }
# In addition to enabling the `wasm_js` feature, you need to include `--cfg 'getrandom_backend="wasm_js"'`
# in your rustflags for both local and CI/CD web builds, taking into account that rustflags specified in
# multiple places are NOT combined (see <https://github.com/rust-lang/cargo/issues/5376>).
# Alternatively, you can opt out of the rustflags check with this patch:
#[patch.crates-io]
#getrandom = { git = "https://github.com/benfrankel/getrandom" }

[features]
# Default to a native dev build.
default = ["dev_native"]
dev = [
    # Improve compile times for dev builds by linking Bevy as a dynamic library.
    "bevy/dynamic_linking",
    "bevy/bevy_dev_tools",
    "bevy/bevy_ui_debug",
    # Improve error messages coming from Bevy
    "bevy/track_location",
]
dev_native = [
    "dev",
    # Enable asset hot reloading for native dev builds.
    "bevy/file_watcher",
    # Enable embedded asset hot reloading for native dev builds.
    "bevy/embedded_watcher",
]

[package.metadata.bevy_cli.release]
# Disable dev features for release builds.
default-features = false

[package.metadata.bevy_cli.web]
# Disable native features for web builds.
default-features = false

[package.metadata.bevy_cli.web.dev]
features = ["dev"]


[lints.rust]
# Mark `bevy_lint` as a valid `cfg`, as it is set when the Bevy linter runs.
unexpected_cfgs = { level = "warn", check-cfg = ["cfg(bevy_lint)"] }

[lints.clippy]
# Bevy supplies arguments to systems via dependency injection, so it's natural for systems to
# request more than 7 arguments, which would undesirably trigger this lint.
too_many_arguments = "allow"
# Queries may access many components, which would undesirably trigger this lint.
type_complexity = "allow"
# Make sure macros use their standard braces, such as `[]` for `bevy_ecs::children!`.
nonstandard_macro_braces = "warn"

# You can configure the warning levels of Bevy lints here. For a list of all lints, see:
# <https://thebevyflock.github.io/bevy_cli/bevy_lint/lints/>
[package.metadata.bevy_lint]
# panicking_methods = "deny"
# pedantic = "warn"


# Compile with Performance Optimizations:
# <https://bevyengine.org/learn/quick-start/getting-started/setup/#compile-with-performance-optimizations>

# Enable a small amount of optimization in the dev profile.
[profile.dev]
opt-level = 1

# Enable a large amount of optimization in the dev profile for dependencies.
[profile.dev.package."*"]
opt-level = 3

[profile.release]
# Compile the entire crate as one unit.
# Slows compile times, marginal improvements.
codegen-units = 1
# Do a second optimization pass over the entire program, including dependencies.
# Slows compile times, marginal improvements.
lto = "thin"

# This profile will be used by `bevy run web` automatically.
[profile.web-release]
# Default to release profile values.
inherits = "release"
# Optimize with size in mind (also try "z", sometimes it is better).
# Slightly slows compile times, great improvements to file size and runtime performance.
opt-level = "s"
# Strip all debugging information from the binary to slightly reduce file size.
strip = "debuginfo"

# Optimize for build time in CI.
[profile.ci]
inherits = "dev"
opt-level = 0
debug = "line-tables-only"
codegen-units = 4

[profile.ci.package."*"]
opt-level = 0<|MERGE_RESOLUTION|>--- conflicted
+++ resolved
@@ -22,12 +22,9 @@
 bevy_panorbit_camera = { version = "0.26.0", features = ["bevy_egui"] }
 bevy_rich_text3d = "0.3"
 bevy_hanabi = "0.16.0"
-<<<<<<< HEAD
-bevy_tweening = "0.13.0"
-=======
 funkus_dialogue_core = { git = "https://github.com/StudioFunkus/funkus_dialogue", branch = "bevy-jam-6" }
 funkus_dialogue_ui = { git = "https://github.com/StudioFunkus/funkus_dialogue", branch = "bevy-jam-6" }
->>>>>>> 00c06e13
+bevy_tweening = "0.13.0"
 
 # Your web builds will start failing if you add a dependency that pulls in `getrandom` v0.3+.
 # To fix this, you should tell `getrandom` to use the `wasm_js` backend on Wasm.
